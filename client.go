--- conflicted
+++ resolved
@@ -540,22 +540,18 @@
 // is not empty.
 func (c *Client) Remove(path string) error {
 	err := c.removeFile(path)
-<<<<<<< HEAD
-	if status, ok := err.(*StatusError); ok && (status.Code == ssh_FX_FAILURE || status.Code == ssh_FX_FILE_IS_A_DIRECTORY) {
-		err = c.removeDirectory(path)
-=======
 	switch err := err.(type) {
 	case *StatusError:
 		switch err.Code {
 		// some servers, *cough* osx *cough*, return EPERM, not ENODIR.
-		case ssh_FX_PERMISSION_DENIED, ssh_FX_FAILURE:
+		// serv-u returns ssh_FX_FILE_IS_A_DIRECTORY
+		case ssh_FX_PERMISSION_DENIED, ssh_FX_FAILURE, ssh_FX_FILE_IS_A_DIRECTORY:
 			return c.removeDirectory(path)
 		default:
 			return err
 		}
 	default:
 		return err
->>>>>>> 739c35a6
 	}
 	return err
 }
